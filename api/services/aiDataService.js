const { Pool } = require('pg');

/**
 * AI Data Service - Centralized data access for AI insights
 * Integrates with all existing APIs and provides comprehensive business intelligence
 */
class AIDataService {
  constructor(pool) {
    this.pool = pool;
  }

  /**
   * Get comprehensive user context including all business relationships
   */
  async getUserContext(userId) {
    try {
      const userResult = await this.pool.query(`
        SELECT DISTINCT
          u.id, u.first_name as "firstName", u.last_name as "lastName",
          u.email, u.role, u.status,
          s.name as store_name, s.id as store_id, s.city as store_city, s.state as store_state,
          m.name as market_name, m.id as market_id
        FROM users u
        LEFT JOIN user_store_assignments usa ON u.id::text = usa.user_id
        LEFT JOIN stores s ON usa.store_id::integer = s.id
        LEFT JOIN user_market_assignments uma ON u.id::text = uma.user_id
        LEFT JOIN markets m ON uma.market_id::integer = m.id
        WHERE u.id = $1
      `, [userId]);

      if (userResult.rows.length === 0) {
        throw new Error('User not found');
      }

      const userData = userResult.rows[0];
      userData.name = `${userData.firstName || ''} ${userData.lastName || ''}`.trim() || 'Unknown User';
      
      return userData;
    } catch (error) {
      console.error('❌ Error getting user context:', error);
      throw error;
    }
  }

  /**
   * Get market-level data and performance aggregations
   */
  async getMarketData(marketId = null, userId = null) {
    try {
      let marketQuery;
      let params = [];

      if (marketId) {
        // Specific market
        marketQuery = `
          SELECT 
            m.*,
            COALESCE(store_counts.store_count, 0) as store_count,
            COALESCE(
              json_agg(
                DISTINCT jsonb_build_object(
                  'id', vt.id,
                  'name', vt.name,
                  'color', vt.color
                )
              ) FILTER (WHERE vt.id IS NOT NULL), 
              '[]'
            ) as vendor_tag_details
          FROM markets m
          LEFT JOIN (
            SELECT market_id, COUNT(*) as store_count
            FROM stores
            GROUP BY market_id
          ) store_counts ON m.id = store_counts.market_id
          LEFT JOIN market_tags mt ON m.id = mt.market_id
          LEFT JOIN vendor_tags vt ON mt.tag_id = vt.id
          WHERE m.id = $1
          GROUP BY m.id, store_counts.store_count
        `;
        params = [marketId];
      } else if (userId) {
        // Markets accessible to user
        marketQuery = `
          SELECT DISTINCT
            m.*,
            COALESCE(store_counts.store_count, 0) as store_count,
            COALESCE(
              json_agg(
                DISTINCT jsonb_build_object(
                  'id', vt.id,
                  'name', vt.name,
                  'color', vt.color
                )
              ) FILTER (WHERE vt.id IS NOT NULL), 
              '[]'
            ) as vendor_tag_details
          FROM markets m
          LEFT JOIN user_market_assignments uma ON m.id = uma.market_id::integer
          LEFT JOIN (
            SELECT market_id, COUNT(*) as store_count
            FROM stores
            GROUP BY market_id
          ) store_counts ON m.id = store_counts.market_id
          LEFT JOIN market_tags mt ON m.id = mt.market_id
          LEFT JOIN vendor_tags vt ON mt.tag_id = vt.id
          WHERE uma.user_id = $1
          GROUP BY m.id, store_counts.store_count
        `;
        params = [userId.toString()];
      } else {
        // All markets
        marketQuery = `
          SELECT 
            m.*,
            COALESCE(store_counts.store_count, 0) as store_count,
            COALESCE(
              json_agg(
                DISTINCT jsonb_build_object(
                  'id', vt.id,
                  'name', vt.name,
                  'color', vt.color
                )
              ) FILTER (WHERE vt.id IS NOT NULL), 
              '[]'
            ) as vendor_tag_details
          FROM markets m
          LEFT JOIN (
            SELECT market_id, COUNT(*) as store_count
            FROM stores
            GROUP BY market_id
          ) store_counts ON m.id = store_counts.market_id
          LEFT JOIN market_tags mt ON m.id = mt.market_id
          LEFT JOIN vendor_tags vt ON mt.tag_id = vt.id
          GROUP BY m.id, store_counts.store_count
        `;
      }

      const result = await this.pool.query(marketQuery, params);
      return result.rows;
    } catch (error) {
      console.error('❌ Error getting market data:', error);
      throw error;
    }
  }

  /**
   * Get store-level data with performance metrics
   */
  async getStoreData(storeId = null, marketId = null, userId = null) {
    try {
      let storeQuery;
      let params = [];

      if (storeId) {
        // Specific store
        storeQuery = `
          SELECT 
            s.id, s.name, s.market_id, s.city, s.state, s.address, s.zip as zip_code, s.phone, s.created_at,
            m.name as market_name,
            COALESCE(
              STRING_AGG(
                CASE WHEN u.role = 'store_manager' 
                THEN u.first_name || ' ' || u.last_name 
                END, ', '
              ), 
              'Not assigned'
            ) as manager_name,
            COUNT(DISTINCT usa2.user_id) as advisor_count
          FROM stores s
          LEFT JOIN markets m ON s.market_id = m.id
          LEFT JOIN user_store_assignments usa ON s.id = usa.store_id::integer
          LEFT JOIN users u ON usa.user_id = u.id::text
          LEFT JOIN user_store_assignments usa2 ON s.id = usa2.store_id::integer
          LEFT JOIN users u2 ON usa2.user_id = u2.id::text AND u2.role = 'advisor'
          WHERE s.id = $1
          GROUP BY s.id, s.name, s.market_id, s.city, s.state, s.address, s.zip, s.phone, s.created_at, m.name
        `;
        params = [storeId];
      } else if (marketId) {
        // Stores in specific market
        storeQuery = `
          SELECT 
            s.id, s.name, s.market_id, s.city, s.state, s.address, s.zip as zip_code, s.phone, s.created_at,
            m.name as market_name,
            COALESCE(
              STRING_AGG(
                CASE WHEN u.role = 'store_manager' 
                THEN u.first_name || ' ' || u.last_name 
                END, ', '
              ), 
              'Not assigned'
            ) as manager_name,
            COUNT(DISTINCT usa2.user_id) as advisor_count
          FROM stores s
          LEFT JOIN markets m ON s.market_id = m.id
          LEFT JOIN user_store_assignments usa ON s.id = usa.store_id::integer
          LEFT JOIN users u ON usa.user_id = u.id::text
          LEFT JOIN user_store_assignments usa2 ON s.id = usa2.store_id::integer
          LEFT JOIN users u2 ON usa2.user_id = u2.id::text AND u2.role = 'advisor'
          WHERE s.market_id = $1
          GROUP BY s.id, s.name, s.market_id, s.city, s.state, s.address, s.zip, s.phone, s.created_at, m.name
        `;
        params = [marketId];
      } else if (userId) {
        // Stores accessible to user
        storeQuery = `
          SELECT DISTINCT
            s.id, s.name, s.market_id, s.city, s.state, s.address, s.zip as zip_code, s.phone, s.created_at,
            m.name as market_name,
            COALESCE(
              STRING_AGG(
                CASE WHEN u.role = 'store_manager' 
                THEN u.first_name || ' ' || u.last_name 
                END, ', '
              ), 
              'Not assigned'
            ) as manager_name,
            COUNT(DISTINCT usa2.user_id) as advisor_count
          FROM stores s
          LEFT JOIN markets m ON s.market_id = m.id
          LEFT JOIN user_store_assignments usa ON s.id = usa.store_id::integer
          LEFT JOIN users u ON usa.user_id = u.id::text
          LEFT JOIN user_store_assignments usa2 ON s.id = usa2.store_id::integer
          LEFT JOIN users u2 ON usa2.user_id = u2.id::text AND u2.role = 'advisor'
          WHERE usa.user_id = $1
          GROUP BY s.id, s.name, s.market_id, s.city, s.state, s.address, s.zip, s.phone, s.created_at, m.name
        `;
        params = [userId.toString()];
      }

      const result = await this.pool.query(storeQuery, params);
      return result.rows;
    } catch (error) {
      console.error('❌ Error getting store data:', error);
      throw error;
    }
  }

  /**
   * Get vendor and product mapping data
   */
  async getVendorData(vendorId = null) {
    try {
      let vendorQuery;
      let params = [];

      if (vendorId) {
        // Specific vendor
        vendorQuery = `
          SELECT 
            vpm.id,
            vpm.vendor_id as "vendorId",
            vt.name as "vendorName",
            vt.color as "vendorColor",
            vpm.service_field as "serviceField",
            vpm.product_name as "productName",
            vpm.description,
            vpm.created_at as "createdAt",
            vpm.updated_at as "updatedAt"
          FROM vendor_product_mappings vpm
          JOIN vendor_tags vt ON vpm.vendor_id = vt.id
          WHERE vt.id = $1
          ORDER BY vpm.service_field
        `;
        params = [vendorId];
      } else {
        // All vendor mappings
        vendorQuery = `
          SELECT 
            vpm.id,
            vpm.vendor_id as "vendorId",
            vt.name as "vendorName",
            vt.color as "vendorColor",
            vpm.service_field as "serviceField",
            vpm.product_name as "productName",
            vpm.description,
            vpm.created_at as "createdAt",
            vpm.updated_at as "updatedAt"
          FROM vendor_product_mappings vpm
          JOIN vendor_tags vt ON vpm.vendor_id = vt.id
          ORDER BY vt.name, vpm.service_field
        `;
      }

      const result = await this.pool.query(vendorQuery, params);
      return result.rows;
    } catch (error) {
      console.error('❌ Error getting vendor data:', error);
      throw error;
    }
  }

  /**
   * Get service catalog and categories
   */
  async getServiceCatalog(categoryId = null) {
    try {
      // First check if services table exists
      const tableCheck = await this.pool.query(`
        SELECT EXISTS (
          SELECT FROM information_schema.tables 
          WHERE table_schema = 'public' 
          AND table_name = 'services'
        ) as exists;
      `);

      if (!tableCheck.rows[0].exists) {
        console.log('⚠️ Services table not found, returning empty array');
        return [];
      }

      let serviceQuery;
      let params = [];

      if (categoryId) {
        // Services in specific category
        serviceQuery = `
          SELECT 
            s.id, s.name, s.description, s.category_id, s.field_name, s.calculated_field,
            s.is_active, s.created_at, s.updated_at,
            sc.name as category_name, sc.description as category_description
          FROM services s
          JOIN service_categories sc ON s.category_id = sc.id
          WHERE s.category_id = $1 AND s.is_active = true
          ORDER BY s.name
        `;
        params = [categoryId];
      } else {
        // All services with categories
        serviceQuery = `
          SELECT 
            s.id, s.name, s.description, s.category_id, s.field_name, s.calculated_field,
            s.is_active, s.created_at, s.updated_at,
            sc.name as category_name, sc.description as category_description
          FROM services s
          JOIN service_categories sc ON s.category_id = sc.id
          WHERE s.is_active = true
          ORDER BY sc.name, s.name
        `;
      }

      const result = await this.pool.query(serviceQuery, params);
      return result.rows;
    } catch (error) {
      console.error('❌ Error getting service catalog:', error.message);
      // Return empty array instead of throwing
      return [];
    }
  }

  /**
   * Get performance data from latest MTD spreadsheets
   */
  async getPerformanceData(userId, limit = 3) {
    try {
      // Get latest upload per month for this advisor (since spreadsheets are MTD)
      const result = await this.pool.query(`
        WITH latest_per_month AS (
          SELECT 
            EXTRACT(YEAR FROM upload_date) as year,
            EXTRACT(MONTH FROM upload_date) as month,
            MAX(upload_date) as latest_date
          FROM performance_data
          WHERE advisor_user_id = $1 AND data_type = 'services'
          GROUP BY EXTRACT(YEAR FROM upload_date), EXTRACT(MONTH FROM upload_date)
          ORDER BY year DESC, month DESC
          LIMIT $2
        )
        SELECT 
          pd.upload_date, 
          pd.data, 
          pd.store_id,
          pd.data_type,
          s.name as store_name,
          m.name as market_name,
          'latest_mtd' as data_source
        FROM performance_data pd
        LEFT JOIN stores s ON pd.store_id = s.id
        LEFT JOIN markets m ON s.market_id = m.id
        JOIN latest_per_month lpm ON pd.upload_date = lpm.latest_date
        WHERE pd.advisor_user_id = $1 AND pd.data_type = 'services'
        ORDER BY pd.upload_date DESC
      `, [userId, limit]);

      return result.rows;
    } catch (error) {
      console.error('❌ Error getting performance data:', error);
      throw error;
    }
  }

  /**
   * Get coaching history and threads
   */
  async getCoachingHistory(userId, limit = 10) {
    try {
      // Check if coaching tables exist
      const tableCheck = await this.pool.query(`
        SELECT EXISTS (
          SELECT FROM information_schema.tables 
          WHERE table_schema = 'public' 
          AND table_name = 'coaching_threads'
        ) as exists;
      `);

      if (!tableCheck.rows[0].exists) {
        console.log('⚠️ Coaching tables not found, returning empty array');
        return [];
      }

      const result = await this.pool.query(`
        SELECT 
          ct.id as thread_id,
          ct.subject,
          ct.created_at as thread_created,
          ct.last_activity,
          cm.id as message_id,
          cm.message,
          cm.created_at as message_created,
          cm.is_from_manager,
          sender.first_name || ' ' || sender.last_name as sender_name,
          sender.role as sender_role
        FROM coaching_threads ct
        LEFT JOIN coaching_messages cm ON ct.id = cm.thread_id
        LEFT JOIN users sender ON cm.from_user_id = sender.id
        WHERE ct.advisor_user_id = $1
        ORDER BY ct.last_activity DESC, cm.created_at DESC
        LIMIT $2
      `, [userId, limit]);

      return result.rows;
    } catch (error) {
      console.error('❌ Error getting coaching history:', error.message);
      // Return empty array instead of throwing
      return [];
    }
  }

  /**
   * Get goals with progress tracking
   */
  async getGoalsData(userId, goalType = 'advisor') {
    try {
      const result = await this.pool.query(`
        SELECT 
          g.id,
          g.metric_name,
          g.target_value,
          g.period_type,
          g.goal_type,
          g.effective_date,
          g.created_at,
          creator.first_name || ' ' || creator.last_name as created_by_name
        FROM goals g
        LEFT JOIN users creator ON g.created_by = creator.id
        WHERE g.goal_type = $1 AND g.advisor_user_id = $2
        ORDER BY g.effective_date DESC
      `, [goalType, userId]);

      return result.rows;
    } catch (error) {
      console.error('❌ Error getting goals data:', error);
      throw error;
    }
  }

  /**
   * Get scorecard template information
   */
  async getScorecardTemplates(marketId = null) {
    try {
      // Check if scorecard_templates table exists
      const tableCheck = await this.pool.query(`
        SELECT EXISTS (
          SELECT FROM information_schema.tables 
          WHERE table_schema = 'public' 
          AND table_name = 'scorecard_templates'
        ) as exists;
      `);

      if (!tableCheck.rows[0].exists) {
        console.log('⚠️ Scorecard templates table not found, returning empty array');
        return [];
      }

      let templateQuery;
      let params = [];

      if (marketId) {
        templateQuery = `
          SELECT DISTINCT
            st.id, st.name, st.description, st.market_id, st.is_active,
            st.created_at, st.updated_at,
            m.name as market_name,
            json_agg(
              DISTINCT jsonb_build_object(
                'id', stf.id,
                'service_id', stf.service_id,
                'display_name', stf.display_name,
                'display_order', stf.display_order,
                'is_required', stf.is_required,
                'service_name', s.name,
                'category_name', sc.name
              )
            ) as template_fields
          FROM scorecard_templates st
          LEFT JOIN markets m ON st.market_id = m.id
          LEFT JOIN scorecard_template_fields stf ON st.id = stf.template_id
          LEFT JOIN services s ON stf.service_id = s.id
          LEFT JOIN service_categories sc ON s.category_id = sc.id
          WHERE st.market_id = $1 AND st.is_active = true
          GROUP BY st.id, st.name, st.description, st.market_id, st.is_active, st.created_at, st.updated_at, m.name
        `;
        params = [marketId];
      } else {
        templateQuery = `
          SELECT DISTINCT
            st.id, st.name, st.description, st.market_id, st.is_active,
            st.created_at, st.updated_at,
            m.name as market_name,
            json_agg(
              DISTINCT jsonb_build_object(
                'id', stf.id,
                'service_id', stf.service_id,
                'display_name', stf.display_name,
                'display_order', stf.display_order,
                'is_required', stf.is_required,
                'service_name', s.name,
                'category_name', sc.name
              )
            ) as template_fields
          FROM scorecard_templates st
          LEFT JOIN markets m ON st.market_id = m.id
          LEFT JOIN scorecard_template_fields stf ON st.id = stf.template_id
          LEFT JOIN services s ON stf.service_id = s.id
          LEFT JOIN service_categories sc ON s.category_id = sc.id
          WHERE st.is_active = true
          GROUP BY st.id, st.name, st.description, st.market_id, st.is_active, st.created_at, st.updated_at, m.name
        `;
      }

      const result = await this.pool.query(templateQuery, params);
      return result.rows;
    } catch (error) {
      console.error('❌ Error getting scorecard templates:', error.message);
      // Return empty array instead of throwing
      return [];
    }
  }

  /**
   * Get peer comparison data for advisor benchmarking
   */
  async getPeerComparison(userId, marketId = null, storeId = null, limit = 10) {
    try {
      let peerQuery;
      let params = [userId];

      if (storeId) {
        // Compare within same store
        peerQuery = `
          WITH user_performance AS (
            SELECT 
              pd.advisor_user_id,
              u.first_name || ' ' || u.last_name as advisor_name,
              pd.data,
              pd.upload_date,
              ROW_NUMBER() OVER (PARTITION BY pd.advisor_user_id ORDER BY pd.upload_date DESC) as rn
            FROM performance_data pd
            JOIN users u ON pd.advisor_user_id = u.id
            JOIN user_store_assignments usa ON u.id::text = usa.user_id
            WHERE usa.store_id = (
              SELECT usa2.store_id 
              FROM user_store_assignments usa2 
              WHERE usa2.user_id = $1::text
              LIMIT 1
            )
            AND pd.data_type = 'services'
            AND pd.advisor_user_id != $1
          )
          SELECT * FROM user_performance WHERE rn = 1 LIMIT $2
        `;
        params.push(limit);
      } else if (marketId) {
        // Compare within same market
        peerQuery = `
          WITH user_performance AS (
            SELECT 
              pd.advisor_user_id,
              u.first_name || ' ' || u.last_name as advisor_name,
              pd.data,
              pd.upload_date,
              s.name as store_name,
              ROW_NUMBER() OVER (PARTITION BY pd.advisor_user_id ORDER BY pd.upload_date DESC) as rn
            FROM performance_data pd
            JOIN users u ON pd.advisor_user_id = u.id
            JOIN user_market_assignments uma ON u.id::text = uma.user_id
            JOIN user_store_assignments usa ON u.id::text = usa.user_id
            JOIN stores s ON usa.store_id::integer = s.id
            WHERE uma.market_id = $2::text
            AND pd.data_type = 'services'
            AND pd.advisor_user_id != $1
          )
          SELECT * FROM user_performance WHERE rn = 1 LIMIT $3
        `;
        params.push(marketId.toString(), limit);
      } else {
        // Compare across all advisors
        peerQuery = `
          WITH user_performance AS (
            SELECT 
              pd.advisor_user_id,
              u.first_name || ' ' || u.last_name as advisor_name,
              pd.data,
              pd.upload_date,
              s.name as store_name,
              m.name as market_name,
              ROW_NUMBER() OVER (PARTITION BY pd.advisor_user_id ORDER BY pd.upload_date DESC) as rn
            FROM performance_data pd
            JOIN users u ON pd.advisor_user_id = u.id
            LEFT JOIN user_store_assignments usa ON u.id::text = usa.user_id
            LEFT JOIN stores s ON usa.store_id::integer = s.id
            LEFT JOIN markets m ON s.market_id = m.id
            WHERE pd.data_type = 'services'
            AND pd.advisor_user_id != $1
          )
          SELECT * FROM user_performance WHERE rn = 1 LIMIT $2
        `;
        params.push(limit);
      }

      const result = await this.pool.query(peerQuery, params);
      return result.rows;
    } catch (error) {
      console.error('❌ Error getting peer comparison:', error);
      throw error;
    }
  }

  /**
   * Get market-level performance from latest MTD spreadsheet
   */
  async getMarketPerformanceData(marketId = null, month = null, year = null) {
    try {
      let marketPerfQuery;
      let params = [];

      if (marketId && month && year) {
        // Latest MTD spreadsheet for specific market/month/year
        marketPerfQuery = `
          WITH latest_upload AS (
            SELECT MAX(upload_date) as latest_date
            FROM performance_data pd
            JOIN stores s ON pd.store_id = s.id
            JOIN markets m ON s.market_id = m.id
            WHERE pd.data_type = 'services' 
              AND m.id = $1
              AND EXTRACT(MONTH FROM pd.upload_date) = $2
              AND EXTRACT(YEAR FROM pd.upload_date) = $3
          )
          SELECT 
            m.name as market_name,
            pd.upload_date,
            COUNT(DISTINCT pd.advisor_user_id) as advisor_count,
            SUM((pd.data->>'sales')::int) as total_sales,
            AVG((pd.data->>'gpPercent')::float) as avg_gp_percent,
            SUM((pd.data->>'invoices')::int) as total_invoices,
            AVG((pd.data->>'avgSpend')::float) as avg_ticket_size,
            'latest_mtd' as data_source
          FROM performance_data pd
          JOIN stores s ON pd.store_id = s.id
          JOIN markets m ON s.market_id = m.id
          JOIN latest_upload lu ON pd.upload_date = lu.latest_date
          WHERE pd.data_type = 'services' 
            AND m.id = $1
            AND EXTRACT(MONTH FROM pd.upload_date) = $2
            AND EXTRACT(YEAR FROM pd.upload_date) = $3
          GROUP BY m.name, pd.upload_date
        `;
        params = [marketId, month, year];
      } else if (marketId) {
        // Latest MTD spreadsheet for specific market
        marketPerfQuery = `
          WITH latest_upload AS (
            SELECT MAX(upload_date) as latest_date
            FROM performance_data pd
            JOIN stores s ON pd.store_id = s.id
            JOIN markets m ON s.market_id = m.id
            WHERE pd.data_type = 'services' AND m.id = $1
          )
          SELECT 
            m.name as market_name,
            pd.upload_date,
            COUNT(DISTINCT pd.advisor_user_id) as advisor_count,
            SUM((pd.data->>'sales')::int) as total_sales,
            AVG((pd.data->>'gpPercent')::float) as avg_gp_percent,
            SUM((pd.data->>'invoices')::int) as total_invoices,
            AVG((pd.data->>'avgSpend')::float) as avg_ticket_size,
            'latest_mtd' as data_source
          FROM performance_data pd
          JOIN stores s ON pd.store_id = s.id
          JOIN markets m ON s.market_id = m.id
          JOIN latest_upload lu ON pd.upload_date = lu.latest_date
          WHERE pd.data_type = 'services' AND m.id = $1
          GROUP BY m.name, pd.upload_date
        `;
        params = [marketId];
      } else {
        // Latest MTD spreadsheet for all markets
        marketPerfQuery = `
          WITH latest_upload_per_market AS (
            SELECT 
              m.id as market_id,
              MAX(pd.upload_date) as latest_date
            FROM performance_data pd
            JOIN stores s ON pd.store_id = s.id
            JOIN markets m ON s.market_id = m.id
            WHERE pd.data_type = 'services'
            GROUP BY m.id
          )
          SELECT 
            m.name as market_name,
            m.id as market_id,
            pd.upload_date,
            COUNT(DISTINCT pd.advisor_user_id) as advisor_count,
            SUM((pd.data->>'sales')::int) as total_sales,
            AVG((pd.data->>'gpPercent')::float) as avg_gp_percent,
            SUM((pd.data->>'invoices')::int) as total_invoices,
            AVG((pd.data->>'avgSpend')::float) as avg_ticket_size,
            'latest_mtd' as data_source
          FROM performance_data pd
          JOIN stores s ON pd.store_id = s.id
          JOIN markets m ON s.market_id = m.id
          JOIN latest_upload_per_market lum ON m.id = lum.market_id AND pd.upload_date = lum.latest_date
          WHERE pd.data_type = 'services'
          GROUP BY m.name, m.id, pd.upload_date
          ORDER BY pd.upload_date DESC
        `;
      }

      const result = await this.pool.query(marketPerfQuery, params);
      return result.rows;
    } catch (error) {
      console.error('❌ Error getting market performance data:', error);
      throw error;
    }
  }

  /**
<<<<<<< HEAD
   * Get users/employees who work at a specific store
   */
  async getStoreEmployees(storeId = null, storeName = null) {
    try {
      let employeeQuery;
      let params = [];

      if (storeId) {
        // Get employees by store ID
        employeeQuery = `
          SELECT DISTINCT
            u.id, u.first_name, u.last_name, u.email, u.role, u.status,
            s.name as store_name, s.id as store_id, s.city as store_city, s.state as store_state,
            m.name as market_name, m.id as market_id,
            usa.assigned_at as assigned_date
          FROM users u
          JOIN user_store_assignments usa ON u.id::text = usa.user_id
          JOIN stores s ON usa.store_id::integer = s.id
          LEFT JOIN markets m ON s.market_id = m.id
          WHERE s.id = $1 AND u.status = 'active'
          ORDER BY u.role, u.last_name, u.first_name
        `;
        params = [storeId];
      } else if (storeName) {
        // Get employees by store name (case insensitive)
        employeeQuery = `
          SELECT DISTINCT
            u.id, u.first_name, u.last_name, u.email, u.role, u.status,
            s.name as store_name, s.id as store_id, s.city as store_city, s.state as store_state,
            m.name as market_name, m.id as market_id,
            usa.assigned_at as assigned_date
          FROM users u
          JOIN user_store_assignments usa ON u.id::text = usa.user_id
          JOIN stores s ON usa.store_id::integer = s.id
          LEFT JOIN markets m ON s.market_id = m.id
          WHERE LOWER(s.name) LIKE LOWER($1) AND u.status = 'active'
          ORDER BY u.role, u.last_name, u.first_name
        `;
        params = [`%${storeName}%`];
      } else {
        throw new Error('Either storeId or storeName must be provided');
      }

      const result = await this.pool.query(employeeQuery, params);
      return result.rows;
    } catch (error) {
      console.error('❌ Error getting store employees:', error);
      throw error;
    }
  }

  /**
   * Get organizational structure - all users with their assignments
   */
  async getOrganizationalStructure(marketId = null) {
    try {
      let orgQuery;
      let params = [];

      if (marketId) {
        // Get org structure for specific market
        orgQuery = `
          SELECT DISTINCT
            u.id, u.first_name, u.last_name, u.email, u.role, u.status,
            s.name as store_name, s.id as store_id, s.city as store_city, s.state as store_state,
            m.name as market_name, m.id as market_id,
            usa.assigned_at as store_assigned_date,
            uma.assigned_at as market_assigned_date
          FROM users u
          LEFT JOIN user_store_assignments usa ON u.id::text = usa.user_id
          LEFT JOIN stores s ON usa.store_id::integer = s.id
          LEFT JOIN user_market_assignments uma ON u.id::text = uma.user_id
          LEFT JOIN markets m ON uma.market_id::integer = m.id
          WHERE (m.id = $1 OR u.role IN ('admin', 'administrator')) AND u.status = 'active'
          ORDER BY m.name, s.name, u.role, u.last_name, u.first_name
        `;
        params = [marketId];
      } else {
        // Get complete org structure
        orgQuery = `
          SELECT DISTINCT
            u.id, u.first_name, u.last_name, u.email, u.role, u.status,
            s.name as store_name, s.id as store_id, s.city as store_city, s.state as store_state,
            m.name as market_name, m.id as market_id,
            usa.assigned_at as store_assigned_date,
            uma.assigned_at as market_assigned_date
          FROM users u
          LEFT JOIN user_store_assignments usa ON u.id::text = usa.user_id
          LEFT JOIN stores s ON usa.store_id::integer = s.id
          LEFT JOIN user_market_assignments uma ON u.id::text = uma.user_id
          LEFT JOIN markets m ON uma.market_id::integer = m.id
          WHERE u.status = 'active'
          ORDER BY m.name, s.name, u.role, u.last_name, u.first_name
        `;
      }

      const result = await this.pool.query(orgQuery, params);
      return result.rows;
    } catch (error) {
      console.error('❌ Error getting organizational structure:', error);
      throw error;
    }
  }

  /**
   * Search for users by name, role, or location
   */
  async searchUsers(searchTerm, searchType = 'name') {
    try {
      let searchQuery;
      let params = [];

      switch (searchType.toLowerCase()) {
        case 'role':
          searchQuery = `
            SELECT DISTINCT
              u.id, u.first_name, u.last_name, u.email, u.role, u.status,
              s.name as store_name, s.id as store_id,
              m.name as market_name, m.id as market_id
            FROM users u
            LEFT JOIN user_store_assignments usa ON u.id::text = usa.user_id
            LEFT JOIN stores s ON usa.store_id::integer = s.id
            LEFT JOIN user_market_assignments uma ON u.id::text = uma.user_id
            LEFT JOIN markets m ON uma.market_id::integer = m.id
            WHERE LOWER(u.role) LIKE LOWER($1) AND u.status = 'active'
            ORDER BY u.last_name, u.first_name
          `;
          params = [`%${searchTerm}%`];
          break;
        case 'location':
        case 'store':
          searchQuery = `
            SELECT DISTINCT
              u.id, u.first_name, u.last_name, u.email, u.role, u.status,
              s.name as store_name, s.id as store_id, s.city, s.state,
              m.name as market_name, m.id as market_id
            FROM users u
            JOIN user_store_assignments usa ON u.id::text = usa.user_id
            JOIN stores s ON usa.store_id::integer = s.id
            LEFT JOIN markets m ON s.market_id = m.id
            WHERE (LOWER(s.name) LIKE LOWER($1) OR LOWER(s.city) LIKE LOWER($1) OR LOWER(s.state) LIKE LOWER($1))
              AND u.status = 'active'
            ORDER BY s.name, u.role, u.last_name, u.first_name
          `;
          params = [`%${searchTerm}%`];
          break;
        default: // name search
          searchQuery = `
            SELECT DISTINCT
              u.id, u.first_name, u.last_name, u.email, u.role, u.status,
              s.name as store_name, s.id as store_id,
              m.name as market_name, m.id as market_id
            FROM users u
            LEFT JOIN user_store_assignments usa ON u.id::text = usa.user_id
            LEFT JOIN stores s ON usa.store_id::integer = s.id
            LEFT JOIN user_market_assignments uma ON u.id::text = uma.user_id
            LEFT JOIN markets m ON uma.market_id::integer = m.id
            WHERE (LOWER(u.first_name) LIKE LOWER($1) OR LOWER(u.last_name) LIKE LOWER($1) 
                   OR LOWER(u.first_name || ' ' || u.last_name) LIKE LOWER($1))
              AND u.status = 'active'
            ORDER BY u.last_name, u.first_name
          `;
          params = [`%${searchTerm}%`];
      }

      const result = await this.pool.query(searchQuery, params);
      return result.rows;
    } catch (error) {
      console.error('❌ Error searching users:', error);
      throw error;
    }
  }

  /**
   * Get store history for a specific user by name
   */
  async getUserStoreHistory(userName) {
    try {
      const result = await this.pool.query(`
        SELECT DISTINCT
          u.id, u.first_name, u.last_name, u.role,
          s.name as store_name, s.city, s.state,
          m.name as market_name,
          usa.assigned_at,
          COALESCE(perf_stats.record_count, 0) as performance_records,
          perf_stats.first_record,
          perf_stats.last_record
        FROM users u
        JOIN user_store_assignments usa ON u.id::text = usa.user_id
        JOIN stores s ON usa.store_id::integer = s.id
        LEFT JOIN markets m ON s.market_id = m.id
        LEFT JOIN (
          SELECT 
            advisor_user_id,
            store_id,
            COUNT(*) as record_count,
            MIN(upload_date) as first_record,
            MAX(upload_date) as last_record
          FROM performance_data
          GROUP BY advisor_user_id, store_id
        ) perf_stats ON u.id = perf_stats.advisor_user_id AND s.id = perf_stats.store_id
        WHERE (LOWER(u.first_name) LIKE LOWER($1) OR LOWER(u.last_name) LIKE LOWER($1) 
               OR LOWER(u.first_name || ' ' || u.last_name) LIKE LOWER($1))
          AND u.status = 'active'
        ORDER BY usa.assigned_at DESC, perf_stats.last_record DESC
      `, [`%${userName}%`]);

      return result.rows;
    } catch (error) {
      console.error('❌ Error getting user store history:', error);
      throw error;
    }
  }

  /**
   * Analyze query to detect organizational questions and extract relevant data
   */
  async analyzeOrganizationalQuery(query, userId) {
    const lowerQuery = query.toLowerCase();
    
    // Detect store employee queries
    if (lowerQuery.includes('who works') || lowerQuery.includes('who is at') || 
        lowerQuery.includes('employees at') || lowerQuery.includes('staff at')) {
      
      // Extract store name from query - improved pattern matching
      const storeMatches = lowerQuery.match(/(?:at|in)\s+([^?.,!]+?)(?:\s+store)?(?:\s*[\?.,!]|$)/);
      if (storeMatches) {
        let storeName = storeMatches[1].trim();
        // Remove common suffixes like "store", "location", "shop"
        storeName = storeName.replace(/\s+(store|location|shop)$/, '');
        console.log(`🔍 Detected store employee query for: "${storeName}"`);
        return await this.getStoreEmployees(null, storeName);
      }
    }
    
    // Detect role-based queries
    if (lowerQuery.includes('managers') || lowerQuery.includes('advisors') || 
        lowerQuery.includes('admin')) {
      const roleMatch = lowerQuery.match(/(managers?|advisors?|admins?|administrators?)/);
      if (roleMatch) {
        const role = roleMatch[1];
        console.log(`🔍 Detected role-based query for: "${role}"`);
        return await this.searchUsers(role, 'role');
      }
    }
    
    // Detect "what stores has X worked at" queries (multiple patterns)
    let storeHistoryMatches = lowerQuery.match(/what stores.*(has|have)\s+([a-zA-Z\s]+?)(?:\s+from\s+[^work]*?)?\s+work/);
    if (!storeHistoryMatches) {
      // Try "where has X worked" pattern
      storeHistoryMatches = lowerQuery.match(/where.*(has|have)\s+([a-zA-Z\s]+)\s+work/);
    }
    if (!storeHistoryMatches) {
      // Try "show me X store history" pattern
      storeHistoryMatches = lowerQuery.match(/show me\s+([a-zA-Z\s]+)\s+store\s+history/);
      if (storeHistoryMatches) {
        storeHistoryMatches = [null, null, storeHistoryMatches[1]]; // Adjust array structure
      }
    }
    if (storeHistoryMatches) {
      let name = storeHistoryMatches[2].trim();
      // Clean up the name (remove "from tire south" type suffixes)
      name = name.replace(/\s+from\s+.*$/, '');
      console.log(`🔍 Detected store history query for: "${name}"`);
      return await this.getUserStoreHistory(name);
    }
    
    // Detect name searches
    const nameMatches = lowerQuery.match(/(?:who is|find|search for)\s+([a-zA-Z\s]+)/);
    if (nameMatches) {
      const name = nameMatches[1].trim();
      console.log(`🔍 Detected name search for: "${name}"`);
      return await this.searchUsers(name, 'name');
    }
    
    return null; // No organizational query detected
  }

  /**
=======
>>>>>>> 69d41989
   * Get specific month/year performance data (for direct queries like "July sales")
   */
  async getMonthYearPerformance(marketName, month, year) {
    try {
      const result = await this.pool.query(`
        WITH latest_upload AS (
          SELECT MAX(upload_date) as latest_date
          FROM performance_data pd
          WHERE pd.data_type = 'services'
            AND EXTRACT(MONTH FROM pd.upload_date) = $2
            AND EXTRACT(YEAR FROM pd.upload_date) = $3
            AND pd.data->>'market' = $1
        )
        SELECT 
          pd.data->>'market' as market_name,
          TO_CHAR(pd.upload_date, 'Month YYYY') as period,
          pd.upload_date,
          COUNT(DISTINCT pd.advisor_user_id) as advisor_count,
          SUM((pd.data->>'sales')::int) as total_sales,
          AVG((pd.data->>'gpPercent')::float) as avg_gp_percent,
          SUM((pd.data->>'invoices')::int) as total_invoices,
          'final_mtd' as data_source
        FROM performance_data pd
        JOIN latest_upload lu ON pd.upload_date = lu.latest_date
        WHERE pd.data_type = 'services'
          AND pd.data->>'market' = $1
        GROUP BY pd.data->>'market', pd.upload_date
      `, [marketName, month, year]);

      return result.rows[0] || null;
    } catch (error) {
      console.error('❌ Error getting month/year performance:', error);
      throw error;
    }
  }

  /**
   * Get top performers by specific metric for a given month
   */
  async getTopPerformers(metric, marketName, month, year, limit = 5) {
    try {
      // Map common metric names to JSON field names
      const metricMap = {
        'tire': 'retailTires',
        'tires': 'retailTires',
        'tire sales': 'retailTires',
        'oil change': 'oilChange',
        'oil changes': 'oilChange',
        'sales': 'sales',
        'revenue': 'sales',
        'gp': 'gpPercent',
        'gross profit': 'gpPercent',
        'alignments': 'alignments',
        'brake service': 'brakeService',
        'brakes': 'brakeService'
      };

      const jsonField = metricMap[metric.toLowerCase()] || metric;
      
      const result = await this.pool.query(`
        WITH latest_upload AS (
          SELECT MAX(upload_date) as latest_date
          FROM performance_data pd
          WHERE pd.data_type = 'services'
            AND EXTRACT(MONTH FROM pd.upload_date) = $2
            AND EXTRACT(YEAR FROM pd.upload_date) = $3
            AND pd.data->>'market' = $1
        )
        SELECT DISTINCT
          pd.advisor_user_id,
          u.first_name || ' ' || u.last_name as advisor_name,
          pd.data->>'storeName' as store,
          (pd.data->>$4)::float as metric_value,
          (pd.data->>'sales')::int as total_sales,
          (pd.data->>'gpPercent')::float as gp_percent,
          pd.upload_date
        FROM performance_data pd
        JOIN users u ON pd.advisor_user_id = u.id
        JOIN latest_upload lu ON pd.upload_date = lu.latest_date
        WHERE pd.data_type = 'services'
          AND pd.data->>'market' = $1
          AND pd.data->>$4 IS NOT NULL
          AND (pd.data->>$4)::float > 0
        ORDER BY (pd.data->>$4)::float DESC
        LIMIT $5
      `, [marketName, month, year, jsonField, limit]);

      return result.rows;
    } catch (error) {
      console.error('❌ Error getting top performers:', error);
      throw error;
    }
  }

  /**
<<<<<<< HEAD
   * Log AI interaction for behavior learning
   */
  async logInteraction(userId, query, queryType, response, contextData = null, modelUsed = 'llama3.1:8b', responseTimeMs = null, sessionId = null) {
    try {
      const result = await this.pool.query(`
        SELECT log_ai_interaction($1, $2, $3, $4, $5, $6, $7, $8) as interaction_id
      `, [userId, query, queryType, response, contextData ? JSON.stringify(contextData) : null, modelUsed, responseTimeMs, sessionId]);
      
      return result.rows[0].interaction_id;
    } catch (error) {
      console.warn('⚠️ Could not log AI interaction:', error.message);
      return null;
    }
  }

  /**
   * Get user preferences for personalized responses
   */
  async getUserPreferences(userId) {
    try {
      const result = await this.pool.query(`
        SELECT preference_type, preference_value, confidence_score
        FROM ai_user_preferences
        WHERE user_id = $1
      `, [userId]);
      
      const preferences = {};
      result.rows.forEach(row => {
        preferences[row.preference_type] = {
          value: row.preference_value,
          confidence: row.confidence_score
        };
      });
      
      return preferences;
    } catch (error) {
      console.warn('⚠️ Could not get user preferences:', error.message);
      return {};
    }
  }

  /**
   * Get user's common query patterns and knowledge domains
   */
  async getUserKnowledgePatterns(userId) {
    try {
      const result = await this.pool.query(`
        SELECT knowledge_domain, specific_topics, frequency_score, last_queried
        FROM ai_user_knowledge_patterns
        WHERE user_id = $1
        ORDER BY frequency_score DESC
      `, [userId]);
      
      return result.rows;
    } catch (error) {
      console.warn('⚠️ Could not get user knowledge patterns:', error.message);
      return [];
    }
  }

  /**
   * Update user preference based on interaction
   */
  async updateUserPreference(userId, preferenceType, preferenceValue, confidenceScore = 0.7) {
    try {
      await this.pool.query(`
        INSERT INTO ai_user_preferences (user_id, preference_type, preference_value, confidence_score)
        VALUES ($1, $2, $3, $4)
        ON CONFLICT (user_id, preference_type)
        DO UPDATE SET
          preference_value = $3,
          confidence_score = LEAST(1.0, ai_user_preferences.confidence_score + 0.1),
          learned_from_interactions = ai_user_preferences.learned_from_interactions + 1,
          last_updated = CURRENT_TIMESTAMP
      `, [userId, preferenceType, JSON.stringify(preferenceValue), confidenceScore]);
    } catch (error) {
      console.warn('⚠️ Could not update user preference:', error.message);
    }
  }

  /**
=======
>>>>>>> 69d41989
   * Build comprehensive context for AI with all business data
   */
  async buildComprehensiveContext(userId, query = null) {
    try {
      console.log('🔄 Building comprehensive AI context for user:', userId);

      // Get base user context
      const userData = await this.getUserContext(userId);
      
      // Get user behavior patterns and preferences for personalization
      let userPreferences = {};
      let userKnowledgePatterns = [];
      try {
        userPreferences = await this.getUserPreferences(userId);
        userKnowledgePatterns = await this.getUserKnowledgePatterns(userId);
      } catch (error) {
        console.warn('⚠️ Could not get user behavior data:', error.message);
      }
      
      // Check if this is an organizational query and get specific data
      let organizationalData = null;
      if (query) {
        try {
          organizationalData = await this.analyzeOrganizationalQuery(query, userId);
        } catch (error) {
          console.warn('⚠️ Could not analyze organizational query:', error.message);
        }
      }
      
      // Get performance data
      const performanceData = await this.getPerformanceData(userId, 3);
      
      // Get goals
      const goalsData = await this.getGoalsData(userId);
      
      // Get market performance aggregations (focus on MTD data)
      const marketPerformanceData = userData.market_id ? 
        await this.getMarketPerformanceData(userData.market_id) : [];
<<<<<<< HEAD
      
      // Get full market and store data
      const marketData = userData.market_id ? 
        await this.getMarketData(userData.market_id) : [];
      
      const storeData = userData.store_id ? 
        await this.getStoreData(userData.store_id) : [];
      
      // Get organizational structure for context
      let orgStructureData = [];
      try {
        orgStructureData = await this.getOrganizationalStructure(userData.market_id);
      } catch (error) {
        console.warn('⚠️ Could not get organizational structure:', error.message);
      }
      
      // Get all business intelligence data with error handling
      const vendorData = await this.getVendorData().catch(err => {
        console.warn('⚠️ Could not get vendor data:', err.message);
        return [];
      });
      
      const serviceData = await this.getServiceCatalog().catch(err => {
        console.warn('⚠️ Could not get service data:', err.message);
        return [];
      });
      
      const coachingData = await this.getCoachingHistory(userId, 5).catch(err => {
        console.warn('⚠️ Could not get coaching data:', err.message);
        return [];
      });
      
      const templateData = await this.getScorecardTemplates(userData.market_id).catch(err => {
        console.warn('⚠️ Could not get template data:', err.message);
        return [];
      });
      
=======
      
      // Simplified market and store data to avoid SQL issues
      const marketData = userData.market_id ? [{ 
        id: userData.market_id, 
        name: userData.market_name 
      }] : [];
      
      const storeData = userData.store_id ? [{ 
        id: userData.store_id, 
        name: userData.store_name 
      }] : [];
      
      // Skip complex queries that may fail - focus on core performance data
      const vendorData = [];
      const serviceData = [];
      const coachingData = [];
      const templateData = [];
      
>>>>>>> 69d41989
      // Get peer comparison data (safely)
      let peerData = [];
      try {
        peerData = await this.getPeerComparison(userId, userData.market_id, userData.store_id, 5);
      } catch (error) {
        console.warn('⚠️ Could not get peer data:', error.message);
      }

      // Check if query is asking for top performers
      let topPerformersData = null;
      if (query && query.toLowerCase().includes('top') && query.toLowerCase().match(/tire|sales|oil|brake|alignment/)) {
        // Extract metric from query
        let metric = 'sales';
        if (query.toLowerCase().includes('tire')) metric = 'retailTires';
        else if (query.toLowerCase().includes('oil')) metric = 'oilChange';
        else if (query.toLowerCase().includes('brake')) metric = 'brakeService';
        else if (query.toLowerCase().includes('alignment')) metric = 'alignments';
        
        // Check if month is specified in query
        let targetMonth = new Date().getMonth() + 1;
        let targetYear = new Date().getFullYear();
        
        if (query.toLowerCase().includes('august')) {
          targetMonth = 8;
        } else if (query.toLowerCase().includes('july')) {
          targetMonth = 7;
        }
        
        console.log(`🎯 Looking for top ${metric} performers for ${targetMonth}/${targetYear}`);
        
        try {
          topPerformersData = await this.getTopPerformers(
            metric, 
            userData.market_name || 'Tire South - Tekmetric',
            targetMonth,
            targetYear,
            5
          );
          console.log(`🏆 Found ${topPerformersData.length} top performers for ${metric}`);
        } catch (error) {
          console.error('⚠️ Could not get top performers:', error.message);
        }
      }

      const context = {
        user: {
          ...userData,
          market: userData.market_name || userData.market,
          store: userData.store_name || userData.store
        },
        performance: {
          recent_data: performanceData,
          latest: performanceData[0]?.data || {},
          timeframe: performanceData[0]?.upload_date || null
        },
        goals: goalsData,
        organizational: {
          structure: orgStructureData,
          query_specific_data: organizationalData,
          is_org_query: organizationalData !== null
        },
        user_behavior: {
          preferences: userPreferences,
          knowledge_patterns: userKnowledgePatterns,
          common_queries: userKnowledgePatterns.map(p => p.knowledge_domain)
        },
        business_intelligence: {
          markets: marketData,
          market_performance: marketPerformanceData,
          stores: storeData,
          vendors: vendorData,
          services: serviceData,
          scorecard_templates: templateData
        },
        coaching: {
          recent_threads: coachingData
        },
        benchmarking: {
          peers: peerData,
          top_performers: topPerformersData
        },
        query_context: query
      };

      console.log('✅ Comprehensive context built successfully');
      return context;

    } catch (error) {
      console.error('❌ Error building comprehensive context:', error);
      throw error;
    }
  }
}

module.exports = AIDataService;<|MERGE_RESOLUTION|>--- conflicted
+++ resolved
@@ -747,7 +747,6 @@
   }
 
   /**
-<<<<<<< HEAD
    * Get users/employees who work at a specific store
    */
   async getStoreEmployees(storeId = null, storeName = null) {
@@ -963,6 +962,68 @@
   }
 
   /**
+   * Get store history for a specific user and timeframe using performance data
+   */
+  async getUserStoreHistoryByTimeframe(userName, month, year) {
+    try {
+      // First find the user
+      const userResult = await this.pool.query(`
+        SELECT u.id, u.first_name, u.last_name, u.role
+        FROM users u
+        WHERE LOWER(u.first_name || ' ' || u.last_name) LIKE LOWER($1)
+          AND u.status = 'active'
+        LIMIT 1
+      `, [`%${userName}%`]);
+
+      if (userResult.rows.length === 0) {
+        return null;
+      }
+
+      const user = userResult.rows[0];
+
+      // Get stores worked at during the specific timeframe from performance_data
+      const result = await this.pool.query(`
+        SELECT DISTINCT
+          pd.store_id,
+          s.name as store_name,
+          s.city,
+          s.state,
+          m.name as market_name,
+          COUNT(pd.id) as record_count,
+          MIN(pd.upload_date) as first_date,
+          MAX(pd.upload_date) as last_date
+        FROM performance_data pd
+        LEFT JOIN stores s ON pd.store_id = s.id
+        LEFT JOIN markets m ON s.market_id = m.id
+        WHERE pd.advisor_user_id = $1
+          AND EXTRACT(YEAR FROM pd.upload_date) = $2
+          AND EXTRACT(MONTH FROM pd.upload_date) = $3
+        GROUP BY pd.store_id, s.name, s.city, s.state, m.name
+        ORDER BY record_count DESC, s.name
+      `, [user.id, year, month]);
+
+      // Format the results to include user info
+      return result.rows.map(row => ({
+        id: user.id,
+        first_name: user.first_name,
+        last_name: user.last_name,
+        role: user.role,
+        store_name: row.store_name,
+        city: row.city,
+        state: row.state,
+        market_name: row.market_name,
+        performance_records: row.record_count,
+        first_record: row.first_date,
+        last_record: row.last_date,
+        timeframe: `${month}/${year}`
+      }));
+    } catch (error) {
+      console.error('❌ Error getting user store history by timeframe:', error);
+      throw error;
+    }
+  }
+
+  /**
    * Analyze query to detect organizational questions and extract relevant data
    */
   async analyzeOrganizationalQuery(query, userId) {
@@ -1001,6 +1062,13 @@
       storeHistoryMatches = lowerQuery.match(/where.*(has|have)\s+([a-zA-Z\s]+)\s+work/);
     }
     if (!storeHistoryMatches) {
+      // Try "what stores did X work at during [timeframe]" pattern
+      storeHistoryMatches = lowerQuery.match(/what stores\s+(?:did|does)\s+([a-zA-Z\s]+?)\s+work\s+at(?:\s+during|\s+in)?/);
+      if (storeHistoryMatches) {
+        storeHistoryMatches = [null, null, storeHistoryMatches[1]]; // Adjust array structure
+      }
+    }
+    if (!storeHistoryMatches) {
       // Try "show me X store history" pattern
       storeHistoryMatches = lowerQuery.match(/show me\s+([a-zA-Z\s]+)\s+store\s+history/);
       if (storeHistoryMatches) {
@@ -1011,8 +1079,35 @@
       let name = storeHistoryMatches[2].trim();
       // Clean up the name (remove "from tire south" type suffixes)
       name = name.replace(/\s+from\s+.*$/, '');
-      console.log(`🔍 Detected store history query for: "${name}"`);
-      return await this.getUserStoreHistory(name);
+      
+      // Extract timeframe from the original query
+      let targetMonth = null;
+      let targetYear = null;
+      if (lowerQuery.includes('july')) targetMonth = 7;
+      else if (lowerQuery.includes('august')) targetMonth = 8;
+      else if (lowerQuery.includes('september')) targetMonth = 9;
+      else if (lowerQuery.includes('june')) targetMonth = 6;
+      
+      const yearMatch = lowerQuery.match(/20\d{2}/);
+      if (yearMatch) targetYear = parseInt(yearMatch[0]);
+      
+      if (targetMonth && targetYear) {
+        console.log(`🔍 Detected store history query for: "${name}" during ${targetMonth}/${targetYear}`);
+        return await this.getUserStoreHistoryByTimeframe(name, targetMonth, targetYear);
+      } else {
+        console.log(`🔍 Detected store history query for: "${name}"`);
+        return await this.getUserStoreHistory(name);
+      }
+    }
+    
+    // Detect store manager queries BEFORE general name searches
+    const storeManagerMatches = lowerQuery.match(/(?:who\s+(?:is\s+(?:the\s+)?)?|what\s+(?:is\s+(?:the\s+)?)?)\s*(?:store\s+)?manager\s+(?:of\s+|at\s+|for\s+)?([a-zA-Z\s]+)/i);
+    if (storeManagerMatches) {
+      const storeName = storeManagerMatches[1].trim();
+      // Remove "store" suffix if present
+      const cleanStoreName = storeName.replace(/\s+store$/i, '');
+      console.log(`🔍 Detected store manager query for: "${cleanStoreName}"`);
+      return await this.getStoreManager(cleanStoreName);
     }
     
     // Detect name searches
@@ -1027,8 +1122,38 @@
   }
 
   /**
-=======
->>>>>>> 69d41989
+   * Get store manager for a specific store
+   */
+  async getStoreManager(storeName) {
+    try {
+      const result = await this.pool.query(`
+        SELECT DISTINCT
+          u.id,
+          u.first_name,
+          u.last_name,
+          u.role,
+          s.name as store_name,
+          s.city,
+          s.state,
+          m.name as market_name
+        FROM users u
+        JOIN user_store_assignments usa ON u.id::text = usa.user_id
+        JOIN stores s ON usa.store_id::integer = s.id
+        LEFT JOIN markets m ON s.market_id = m.id
+        WHERE LOWER(s.name) LIKE LOWER($1)
+          AND u.role = 'store_manager'
+          AND u.status = 'active'
+        ORDER BY u.last_name, u.first_name
+      `, [`%${storeName}%`]);
+
+      return result.rows;
+    } catch (error) {
+      console.error('❌ Error getting store manager:', error);
+      throw error;
+    }
+  }
+
+  /**
    * Get specific month/year performance data (for direct queries like "July sales")
    */
   async getMonthYearPerformance(marketName, month, year) {
@@ -1081,6 +1206,9 @@
         'revenue': 'sales',
         'gp': 'gpPercent',
         'gross profit': 'gpPercent',
+        'gpSales': 'gpSales',
+        'gp sales': 'gpSales',
+        'gross profit sales': 'gpSales',
         'alignments': 'alignments',
         'brake service': 'brakeService',
         'brakes': 'brakeService'
@@ -1124,7 +1252,6 @@
   }
 
   /**
-<<<<<<< HEAD
    * Log AI interaction for behavior learning
    */
   async logInteraction(userId, query, queryType, response, contextData = null, modelUsed = 'llama3.1:8b', responseTimeMs = null, sessionId = null) {
@@ -1206,8 +1333,6 @@
   }
 
   /**
-=======
->>>>>>> 69d41989
    * Build comprehensive context for AI with all business data
    */
   async buildComprehensiveContext(userId, query = null) {
@@ -1227,9 +1352,146 @@
         console.warn('⚠️ Could not get user behavior data:', error.message);
       }
       
-      // Check if this is an organizational query and get specific data
+      // Enhanced query analysis - detect if asking about specific person's performance
+      let specificPersonQuery = null;
+      let specificPersonData = null;
+      
+      if (query) {
+        const lowerQuery = query.toLowerCase();
+        
+        // Check if asking about specific person's performance or metrics
+        let personPerfMatch = lowerQuery.match(/(?:what\s+(?:is|does|are)|how\s+(?:is|does|are))\s+([a-zA-Z\s]+?)(?:'s|\s+)(?:performance|doing|sales|numbers)/i);
+        
+        // Also check for "how many/much [metric] did [person] sell/have"
+        if (!personPerfMatch) {
+          personPerfMatch = lowerQuery.match(/how\s+(?:many|much)\s+\w+\s+(?:did|does|has)\s+([a-zA-Z\s]+?)\s+(?:sell|have|complete|do)/i);
+        }
+        
+        // Also check for "[person]'s [metric]" pattern - enhanced for retail tires, total metrics, etc.
+        if (!personPerfMatch) {
+          personPerfMatch = lowerQuery.match(/(?:what\s+(?:is|are)\s+)?([a-zA-Z\s]+?)(?:'s|s')\s+(?:total\s+)?(?:retail\s+|monthly\s+|overall\s+)?(?:sales|performance|numbers|alignments|tires?|revenue|metrics|data)/i);
+        }
+        
+        // Check for scorecard-specific queries: "show me [person] scorecard/metrics/breakdown" - handle possessive forms and dates
+        if (!personPerfMatch) {
+          personPerfMatch = lowerQuery.match(/(?:show\s+(?:me\s+)?|give\s+(?:me\s+)?|get\s+(?:me\s+)?)([a-zA-Z\s]+?)(?:s)?\s+(?:[\d\s,]+\s+)?(?:complete\s+)?(?:scorecard|score\s+card|metrics|performance|breakdown|service\s+metrics|full\s+performance)/i);
+        }
+        
+        // Check for "provide [person] scorecard" - handle "provide me with" format and dates
+        if (!personPerfMatch) {
+          personPerfMatch = lowerQuery.match(/(?:provide\s+(?:me\s+(?:with\s+)?)?)\s*([a-zA-Z\s]+?)(?:s)?\s+(?:[\d\s,]+\s+)?(?:complete\s+)?(?:scorecard|score\s+card|metrics|performance|breakdown)/i);
+        }
+        
+        // Check for "all of [person] [metrics]" pattern - fix the capture group
+        if (!personPerfMatch) {
+          personPerfMatch = lowerQuery.match(/(?:all\s+(?:of\s+)?|what\s+are\s+(?:all\s+(?:of\s+)?)?)\s*([a-zA-Z\s]+?)\s+(?:service\s+)?(?:metrics|numbers|performance|sales)/i);
+        }
+        
+        // Check for "[person] tire sales, alignments, and other services" pattern
+        if (!personPerfMatch) {
+          personPerfMatch = lowerQuery.match(/(?:show\s+)?([a-zA-Z\s]+?)\s+(?:tire\s+sales|alignments|services)/i);
+        }
+        
+        // Check for simple "[person] [performance terms]" pattern
+        if (!personPerfMatch) {
+          personPerfMatch = lowerQuery.match(/^([a-zA-Z\s]+?)\s+(?:performance|scorecard|score\s+card|metrics|sales|data)\b/i);
+        }
+        if (personPerfMatch) {
+          let personName = personPerfMatch[1].trim();
+          
+          // Clean up possessive forms and common variations
+          personName = personName.replace(/\b(akeem|akiem)\b/gi, 'akeen'); // Handle spelling variations first
+          
+          // Remove date-related words FIRST (months, years, "mtd", etc.)
+          personName = personName.replace(/\b(january|february|march|april|may|june|july|august|september|october|november|december)\b/gi, '');
+          personName = personName.replace(/\b(jan|feb|mar|apr|may|jun|jul|aug|sep|oct|nov|dec)\b/gi, '');
+          personName = personName.replace(/\b(20\d{2}|19\d{2})\b/g, ''); // Remove years
+          personName = personName.replace(/\b(mtd|month|quarterly|yearly)\b/gi, '');
+          personName = personName.trim().replace(/\s+/g, ' '); // Clean up extra spaces
+          
+          // THEN handle possessive forms after dates are removed
+          if (personName.endsWith('ns') && !personName.endsWith('sons') && !personName.endsWith('mans')) {
+            personName = personName.replace(/ns$/, 'n'); // "jacksons" -> "jackson"
+          } else if (personName.endsWith('s') && !personName.endsWith('ss')) {
+            personName = personName.replace(/s$/, ''); // Generic possessive cleanup
+          }
+          
+          console.log(`🔍 Detected specific person performance query for: "${personName}"`);
+          
+          try {
+            // Search for the person
+            const personResults = await this.searchUsers(personName, 'name');
+            if (personResults.length > 0) {
+              const personId = personResults[0].id;
+              console.log(`📊 Getting performance data for ${personResults[0].first_name} ${personResults[0].last_name} (ID: ${personId})`);
+              
+              // Get their performance data instead of the requesting user's data
+              specificPersonQuery = personName;
+              specificPersonData = await this.getPerformanceData(personId, 3);
+            }
+          } catch (error) {
+            console.warn('⚠️ Could not get specific person performance:', error.message);
+          }
+        }
+      }
+
+      // Enhanced top performers detection (do this BEFORE organizational query analysis)
+      let topPerformersData = null;
+      let isTopPerformerQuery = false;
+      
+      if (query) {
+        const lowerQuery = query.toLowerCase();
+        
+        // Detect top performer queries with various patterns - PRIORITY CHECK
+        if (lowerQuery.match(/top\s+(\w+\s+)?(advisor|employee|performer|people)/i) ||
+            lowerQuery.match(/(best|highest|leading)\s+(advisor|employee|performer)/i) ||
+            lowerQuery.match(/who\s+(are\s+the\s+)?(top|best|highest)/i) ||
+            lowerQuery.match(/what\s+advisor\s+has\s+the\s+(highest|most|best|top)/i)) {
+          
+          isTopPerformerQuery = true;
+          
+          // Extract metric from query
+          let metric = 'sales'; // default
+          if (lowerQuery.includes('tire')) metric = 'retailTires';
+          else if (lowerQuery.includes('oil')) metric = 'oilChange';
+          else if (lowerQuery.includes('brake')) metric = 'brakeService';
+          else if (lowerQuery.includes('alignment')) metric = 'alignments';
+          else if (lowerQuery.includes('gross profit') || lowerQuery.includes('gp sales')) metric = 'gpSales';
+          else if (lowerQuery.includes('sales') || lowerQuery.includes('revenue')) metric = 'sales';
+          
+          // Extract number of results requested
+          const numberMatch = lowerQuery.match(/top\s+(\d+)/);
+          const limit = numberMatch ? parseInt(numberMatch[1]) : 5;
+          
+          // Check if month is specified in query
+          let targetMonth = new Date().getMonth() + 1;
+          let targetYear = new Date().getFullYear();
+          
+          if (lowerQuery.includes('august')) targetMonth = 8;
+          else if (lowerQuery.includes('july')) targetMonth = 7;
+          else if (lowerQuery.includes('september')) targetMonth = 9;
+          else if (lowerQuery.includes('october')) targetMonth = 10;
+          
+          console.log(`🎯 Detected top performer query: top ${limit} ${metric} performers for ${targetMonth}/${targetYear}`);
+          
+          try {
+            topPerformersData = await this.getTopPerformers(
+              metric, 
+              userData.market_name || 'Tire South - Tekmetric',
+              targetMonth,
+              targetYear,
+              limit
+            );
+            console.log(`🏆 Found ${topPerformersData.length} top performers for ${metric}`);
+          } catch (error) {
+            console.error('⚠️ Could not get top performers:', error.message);
+          }
+        }
+      }
+      
+      // Check if this is an organizational query (ONLY if not a top performer query)
       let organizationalData = null;
-      if (query) {
+      if (query && !isTopPerformerQuery) {
         try {
           organizationalData = await this.analyzeOrganizationalQuery(query, userId);
         } catch (error) {
@@ -1237,8 +1499,8 @@
         }
       }
       
-      // Get performance data
-      const performanceData = await this.getPerformanceData(userId, 3);
+      // Get performance data (use specific person's data if asking about someone else)
+      const performanceData = specificPersonData || await this.getPerformanceData(userId, 3);
       
       // Get goals
       const goalsData = await this.getGoalsData(userId);
@@ -1246,17 +1508,34 @@
       // Get market performance aggregations (focus on MTD data)
       const marketPerformanceData = userData.market_id ? 
         await this.getMarketPerformanceData(userData.market_id) : [];
-<<<<<<< HEAD
-      
-      // Get full market and store data
-      const marketData = userData.market_id ? 
-        await this.getMarketData(userData.market_id) : [];
-      
-      const storeData = userData.store_id ? 
-        await this.getStoreData(userData.store_id) : [];
-      
-      // Get organizational structure for context
+      
+      // Get full market and store data with error handling
+      let marketData = [];
+      let storeData = [];
       let orgStructureData = [];
+      
+      try {
+        marketData = userData.market_id ? 
+          await this.getMarketData(userData.market_id) : [];
+      } catch (error) {
+        console.warn('⚠️ Could not get market data:', error.message);
+        marketData = userData.market_id ? [{ 
+          id: userData.market_id, 
+          name: userData.market_name 
+        }] : [];
+      }
+      
+      try {
+        storeData = userData.store_id ? 
+          await this.getStoreData(userData.store_id) : [];
+      } catch (error) {
+        console.warn('⚠️ Could not get store data:', error.message);
+        storeData = userData.store_id ? [{ 
+          id: userData.store_id, 
+          name: userData.store_name 
+        }] : [];
+      }
+      
       try {
         orgStructureData = await this.getOrganizationalStructure(userData.market_id);
       } catch (error) {
@@ -1284,26 +1563,6 @@
         return [];
       });
       
-=======
-      
-      // Simplified market and store data to avoid SQL issues
-      const marketData = userData.market_id ? [{ 
-        id: userData.market_id, 
-        name: userData.market_name 
-      }] : [];
-      
-      const storeData = userData.store_id ? [{ 
-        id: userData.store_id, 
-        name: userData.store_name 
-      }] : [];
-      
-      // Skip complex queries that may fail - focus on core performance data
-      const vendorData = [];
-      const serviceData = [];
-      const coachingData = [];
-      const templateData = [];
-      
->>>>>>> 69d41989
       // Get peer comparison data (safely)
       let peerData = [];
       try {
@@ -1312,41 +1571,6 @@
         console.warn('⚠️ Could not get peer data:', error.message);
       }
 
-      // Check if query is asking for top performers
-      let topPerformersData = null;
-      if (query && query.toLowerCase().includes('top') && query.toLowerCase().match(/tire|sales|oil|brake|alignment/)) {
-        // Extract metric from query
-        let metric = 'sales';
-        if (query.toLowerCase().includes('tire')) metric = 'retailTires';
-        else if (query.toLowerCase().includes('oil')) metric = 'oilChange';
-        else if (query.toLowerCase().includes('brake')) metric = 'brakeService';
-        else if (query.toLowerCase().includes('alignment')) metric = 'alignments';
-        
-        // Check if month is specified in query
-        let targetMonth = new Date().getMonth() + 1;
-        let targetYear = new Date().getFullYear();
-        
-        if (query.toLowerCase().includes('august')) {
-          targetMonth = 8;
-        } else if (query.toLowerCase().includes('july')) {
-          targetMonth = 7;
-        }
-        
-        console.log(`🎯 Looking for top ${metric} performers for ${targetMonth}/${targetYear}`);
-        
-        try {
-          topPerformersData = await this.getTopPerformers(
-            metric, 
-            userData.market_name || 'Tire South - Tekmetric',
-            targetMonth,
-            targetYear,
-            5
-          );
-          console.log(`🏆 Found ${topPerformersData.length} top performers for ${metric}`);
-        } catch (error) {
-          console.error('⚠️ Could not get top performers:', error.message);
-        }
-      }
 
       const context = {
         user: {
@@ -1357,7 +1581,10 @@
         performance: {
           recent_data: performanceData,
           latest: performanceData[0]?.data || {},
-          timeframe: performanceData[0]?.upload_date || null
+          timeframe: performanceData[0]?.upload_date || null,
+          is_specific_person_query: !!specificPersonQuery,
+          specific_person_name: specificPersonQuery,
+          store_name: performanceData[0]?.store_name || null
         },
         goals: goalsData,
         organizational: {
@@ -1383,7 +1610,8 @@
         },
         benchmarking: {
           peers: peerData,
-          top_performers: topPerformersData
+          top_performers: topPerformersData,
+          is_top_performer_query: isTopPerformerQuery
         },
         query_context: query
       };
