const axios = require('axios');
const { AI_AGENT_CONFIG, PROMPT_TEMPLATES, DATA_FORMATTERS } = require('../config/aiPrompts');
const AIDataService = require('./aiDataService');

class OllamaService {
  constructor(pool = null) {
    this.baseURL = process.env.OLLAMA_HOST || 'http://ollama:11434';
    this.defaultModel = process.env.OLLAMA_MODEL || AI_AGENT_CONFIG.models.default;
    this.pool = pool;
    this.aiDataService = pool ? new AIDataService(pool) : null;
    this.client = axios.create({
      baseURL: this.baseURL,
      timeout: 120000, // 2 minute timeout for AI responses
      headers: {
        'Content-Type': 'application/json'
      }
    });
    this.cachedSettings = null;
    this.settingsLastLoaded = 0;
  }

  async loadSettings() {
    // Cache settings for 5 minutes
    const now = Date.now();
    if (this.cachedSettings && (now - this.settingsLastLoaded) < 300000) {
      return this.cachedSettings;
    }

    if (!this.pool) {
      return {
        agent_config: AI_AGENT_CONFIG,
        system_prompts: null,
        coaching_tips: []
      };
    }

    try {
      // Load settings from database
      const settingsResult = await this.pool.query(`
        SELECT setting_key, setting_value
        FROM ai_settings
        WHERE setting_key IN ('agent_config', 'system_prompts')
      `);

      // Load coaching tips
      const tipsResult = await this.pool.query(`
        SELECT category, title, content, trigger_conditions
        FROM ai_coaching_tips
        WHERE is_active = true
        ORDER BY category, title
      `);

      const settings = {
        agent_config: AI_AGENT_CONFIG,
        system_prompts: null,
        coaching_tips: tipsResult.rows || []
      };

      settingsResult.rows.forEach(row => {
        settings[row.setting_key] = row.setting_value;
      });

      this.cachedSettings = settings;
      this.settingsLastLoaded = now;
      
      return settings;
    } catch (error) {
      console.error('⚠️ Could not load AI settings from database, using defaults:', error.message);
      return {
        agent_config: AI_AGENT_CONFIG,
        system_prompts: null,
        coaching_tips: []
      };
    }
  }

  async isAvailable() {
    try {
      const response = await this.client.get('/api/tags');
      return response.status === 200;
    } catch (error) {
      console.error('❌ Ollama not available:', error.message);
      return false;
    }
  }

  async getAvailableModels() {
    try {
      const response = await this.client.get('/api/tags');
      return response.data.models || [];
    } catch (error) {
      console.error('❌ Error fetching models:', error.message);
      return [];
    }
  }

  async generateResponse(prompt, model = null, context = null) {
    try {
      const requestModel = model || this.defaultModel;
      
      console.log(`🤖 Generating response with ${requestModel}...`);
      
      const payload = {
        model: requestModel,
        prompt: prompt,
        stream: false,
        options: {
          temperature: AI_AGENT_CONFIG.generation.temperature,
          top_k: AI_AGENT_CONFIG.generation.top_k,
          top_p: AI_AGENT_CONFIG.generation.top_p,
          num_predict: AI_AGENT_CONFIG.generation.num_predict,
          repeat_penalty: AI_AGENT_CONFIG.generation.repeat_penalty || 1.1,
          seed: AI_AGENT_CONFIG.generation.seed
        }
      };

      if (context) {
        payload.context = context;
      }

      const response = await this.client.post('/api/generate', payload);
      
      if (response.data && response.data.response) {
        console.log(`✅ AI response generated (${response.data.response.length} chars)`);
        return {
          success: true,
          response: response.data.response,
          context: response.data.context,
          model: requestModel,
          done: response.data.done
        };
      } else {
        throw new Error('Invalid response format from Ollama');
      }
    } catch (error) {
      console.error('❌ Ollama generation error:', error.message);
      return {
        success: false,
        error: error.message,
        response: 'Sorry, I encountered an error processing your request. Please try again.'
      };
    }
  }

  async chatCompletion(messages, model = null) {
    try {
      const requestModel = model || this.defaultModel;
      
      console.log(`💬 Chat completion with ${requestModel}...`);
      
      const payload = {
        model: requestModel,
        messages: messages,
        stream: false,
        options: {
          temperature: AI_AGENT_CONFIG.generation.temperature,
          top_k: AI_AGENT_CONFIG.generation.top_k,
          top_p: AI_AGENT_CONFIG.generation.top_p,
          repeat_penalty: AI_AGENT_CONFIG.generation.repeat_penalty || 1.1,
          seed: AI_AGENT_CONFIG.generation.seed
        }
      };

      const response = await this.client.post('/api/chat', payload);
      
      if (response.data && response.data.message) {
        console.log(`✅ Chat response generated`);
        return {
          success: true,
          message: response.data.message,
          model: requestModel,
          done: response.data.done
        };
      } else {
        throw new Error('Invalid chat response format from Ollama');
      }
    } catch (error) {
      console.error('❌ Ollama chat error:', error.message);
      return {
        success: false,
        error: error.message,
        message: { content: 'Sorry, I encountered an error processing your request. Please try again.' }
      };
    }
  }

  async buildEnhancedContext(userId, query = null) {
    if (!this.aiDataService) {
      console.warn('⚠️ AI Data Service not available, falling back to basic context');
      return this.buildBasicContext(userId);
    }

    try {
      console.log('🔄 Building enhanced AI context with full business intelligence...');
      const context = await this.aiDataService.buildComprehensiveContext(userId, query);
      console.log('✅ Enhanced context built successfully');
      return context;
    } catch (error) {
      console.error('❌ Error building enhanced context, falling back to basic:', error.message);
      return this.buildBasicContext(userId);
    }
  }

  async buildBasicContext(userId) {
    // Fallback method for basic context when AI Data Service is not available
    if (!this.pool) {
      return {
        user: { id: userId, name: 'Unknown User', role: 'advisor' },
        performance: {},
        timeframe: null,
        error: 'No database connection available'
      };
    }

    try {
      // Get basic user and performance data
      const userResult = await this.pool.query(`
        SELECT DISTINCT
          u.id, u.first_name as "firstName", u.last_name as "lastName",
          u.email, u.role, u.status,
          s.name as store_name, s.id as store_id,
          m.name as market_name, m.id as market_id
        FROM users u
        LEFT JOIN user_store_assignments usa ON u.id::text = usa.user_id
        LEFT JOIN stores s ON usa.store_id::integer = s.id
        LEFT JOIN user_market_assignments uma ON u.id::text = uma.user_id
        LEFT JOIN markets m ON uma.market_id::integer = m.id
        WHERE u.id = $1
      `, [userId]);

      const userData = userResult.rows[0] || {};
      userData.name = `${userData.firstName || ''} ${userData.lastName || ''}`.trim() || 'Unknown User';

      // Get latest MTD data per month
      const performanceResult = await this.pool.query(`
        WITH latest_per_month AS (
          SELECT 
            EXTRACT(YEAR FROM upload_date) as year,
            EXTRACT(MONTH FROM upload_date) as month,
            MAX(upload_date) as latest_date
          FROM performance_data
          WHERE advisor_user_id = $1 AND data_type = 'services'
          GROUP BY EXTRACT(YEAR FROM upload_date), EXTRACT(MONTH FROM upload_date)
          ORDER BY year DESC, month DESC
          LIMIT 3
        )
        SELECT 
          pd.upload_date, 
          pd.data, 
          pd.store_id,
          s.name as store_name,
          m.name as market_name
        FROM performance_data pd
        LEFT JOIN stores s ON pd.store_id = s.id
        LEFT JOIN markets m ON s.market_id = m.id
        JOIN latest_per_month lpm ON pd.upload_date = lpm.latest_date
        WHERE pd.advisor_user_id = $1 AND pd.data_type = 'services'
        ORDER BY pd.upload_date DESC
      `, [userId]);

      const goalsResult = await this.pool.query(`
        SELECT metric_name, target_value, period_type, goal_type
        FROM goals
        WHERE goal_type = 'advisor' AND advisor_user_id = $1
        ORDER BY effective_date DESC
      `, [userId]);

      return {
        user: {
          id: userData.id,
          name: userData.name,
          role: userData.role,
          market: userData.market_name || userData.market,
          store: userData.store_name || userData.store
        },
        performance: {
          latest: performanceResult.rows[0]?.data || {},
          recent_data: performanceResult.rows,
          timeframe: performanceResult.rows[0]?.upload_date || null
        },
        goals: goalsResult.rows,
        context_type: 'basic'
      };
    } catch (error) {
      console.error('❌ Error building basic context:', error);
      return {
        user: { id: userId, name: 'Unknown User', role: 'advisor' },
        performance: {},
        timeframe: null,
        error: error.message
      };
    }
  }

  buildPerformanceContext(userData, performanceData, goals = null) {
    // Legacy method for backward compatibility
    const context = {
      user: {
        id: userData.id,
        name: userData.name,
        role: userData.role,
        market: userData.market_name,
        store: userData.store_name
      },
      performance: {},
      timeframe: null
    };

    if (performanceData && performanceData.length > 0) {
      const latest = performanceData[0];
      context.timeframe = latest.upload_date;
      context.performance = latest.data || {};
    }

    if (goals) {
      context.goals = goals;
    }

    return context;
  }

  generateEnhancedPrompt(query, context) {
    try {
      const rolePrompt = DATA_FORMATTERS.getRolePrompt(context.user.role);
      
      // Build comprehensive context information
      let contextInfo = `
**USER PROFILE:**
- Name: ${context.user.name || 'Unknown'}
- Role: ${context.user.role || 'advisor'}
- Market: ${context.user.market || 'Unknown Market'}
- Store: ${context.user.store || 'Unknown Store'}

**PERFORMANCE DATA:**`;

      if (context.performance?.latest && Object.keys(context.performance.latest).length > 0) {
        const perfData = DATA_FORMATTERS.formatPerformanceData(context.performance.latest);
        contextInfo += `
${perfData}
- Data Period: ${context.performance.timeframe || 'Unknown'}`;
      } else {
        contextInfo += `
- No recent performance data available`;
      }

      // Add goals information
      if (context.goals && context.goals.length > 0) {
        const goalsSection = DATA_FORMATTERS.formatGoals(context.goals);
        contextInfo += `

**GOALS & TARGETS:**
${goalsSection}`;
      }

      // Add business intelligence context
      if (context.business_intelligence) {
        const bi = context.business_intelligence;
        
        if (bi.markets && bi.markets.length > 0) {
          contextInfo += `

**MARKET INFORMATION:**`;
          bi.markets.forEach(market => {
            contextInfo += `
- ${market.name}: ${market.store_count} stores`;
            if (market.vendor_tag_details && market.vendor_tag_details.length > 0) {
              const vendors = market.vendor_tag_details.map(v => v.name).join(', ');
              contextInfo += ` (Vendors: ${vendors})`;
            }
          });
        }

        if (bi.market_performance && bi.market_performance.length > 0) {
          contextInfo += `

**MARKET PERFORMANCE DATA (Latest MTD Spreadsheet):**`;
          bi.market_performance.slice(0, 3).forEach(perf => {
            const uploadMonth = new Date(perf.upload_date).toLocaleDateString('en-US', { year: 'numeric', month: 'long' });
            contextInfo += `
- ${perf.market_name} - ${uploadMonth} MTD: $${perf.total_sales?.toLocaleString() || 'N/A'} total sales, ${perf.advisor_count} advisors, ${perf.avg_gp_percent?.toFixed(1) || 'N/A'}% avg GP`;
          });
        }

        if (bi.stores && bi.stores.length > 0) {
          contextInfo += `

**STORE INFORMATION:**`;
          bi.stores.slice(0, 3).forEach(store => {
            contextInfo += `
- ${store.name} (${store.city}, ${store.state}): ${store.advisor_count} advisors, Manager: ${store.manager_name}`;
          });
        }

        if (bi.vendors && bi.vendors.length > 0) {
          contextInfo += `

**VENDOR PRODUCT MAPPINGS:**`;
          const vendorGroups = {};
          bi.vendors.forEach(vendor => {
            if (!vendorGroups[vendor.vendorName]) {
              vendorGroups[vendor.vendorName] = [];
            }
            vendorGroups[vendor.vendorName].push(vendor.serviceField);
          });
          
          Object.entries(vendorGroups).slice(0, 3).forEach(([vendorName, services]) => {
            contextInfo += `
- ${vendorName}: ${services.slice(0, 5).join(', ')}${services.length > 5 ? '...' : ''}`;
          });
        }

        if (bi.services && bi.services.length > 0) {
          const categories = {};
          bi.services.forEach(service => {
            if (!categories[service.category_name]) {
              categories[service.category_name] = 0;
            }
            categories[service.category_name]++;
          });
          
          contextInfo += `

**SERVICE CATALOG:**`;
          Object.entries(categories).slice(0, 5).forEach(([category, count]) => {
            contextInfo += `
- ${category}: ${count} services`;
          });
        }
      }

      // Add peer comparison data
      if (context.benchmarking?.peers && context.benchmarking.peers.length > 0) {
        contextInfo += `

**PEER COMPARISON AVAILABLE:**
- ${context.benchmarking.peers.length} peer advisors for benchmarking`;
      }

      // Add top performers if available
      if (context.benchmarking?.top_performers && context.benchmarking.top_performers.length > 0) {
        contextInfo += `

**TOP PERFORMERS (Latest MTD):**`;
        context.benchmarking.top_performers.forEach((performer, index) => {
          contextInfo += `
${index + 1}. ${performer.advisor_name} (${performer.store}): ${performer.metric_value} units - $${performer.total_sales?.toLocaleString() || 'N/A'} total sales`;
        });
      }

<<<<<<< HEAD
      // Add organizational context
      if (context.organizational?.is_org_query && context.organizational.query_specific_data) {
        contextInfo += `

**ORGANIZATIONAL QUERY RESULTS:**`;
        const orgData = context.organizational.query_specific_data;
        if (orgData.length > 0) {
          // Check if this is store history data (has performance_records field)
          const isStoreHistory = orgData[0].performance_records !== undefined;
          
          if (isStoreHistory) {
            contextInfo += `
Found store assignment history for ${orgData.length} location(s):`;
            orgData.slice(0, 10).forEach(assignment => {
              const empName = `${assignment.first_name} ${assignment.last_name}`;
              const storeName = assignment.store_name || 'Unknown Store';
              const marketName = assignment.market_name || 'Unknown Market';
              const assignedDate = assignment.assigned_at ? new Date(assignment.assigned_at).toLocaleDateString() : 'Unknown';
              const perfRecords = assignment.performance_records || 0;
              contextInfo += `
- ${empName} worked at ${storeName} (${marketName}) - Assigned: ${assignedDate} - ${perfRecords} performance records`;
            });
          } else {
            contextInfo += `
Found ${orgData.length} matching employee(s):`;
            orgData.slice(0, 10).forEach(emp => {
              const empName = `${emp.first_name} ${emp.last_name}`;
              const empRole = emp.role || 'N/A';
              const empStore = emp.store_name || 'Unassigned';
              const empMarket = emp.market_name || 'N/A';
              contextInfo += `
- ${empName} (${empRole}) - ${empStore} store, ${empMarket} market`;
            });
          }
          if (orgData.length > 10) {
            contextInfo += `
... and ${orgData.length - 10} more employees`;
          }
        } else {
          contextInfo += `
No matching employees found for the query.`;
        }
      } else if (context.organizational?.structure && context.organizational.structure.length > 0) {
        // Show general org structure context
        const orgStructure = context.organizational.structure;
        const roleGroups = {};
        orgStructure.forEach(emp => {
          if (!roleGroups[emp.role]) roleGroups[emp.role] = 0;
          roleGroups[emp.role]++;
        });
        
        contextInfo += `

**ORGANIZATIONAL STRUCTURE CONTEXT:**`;
        Object.entries(roleGroups).forEach(([role, count]) => {
          contextInfo += `
- ${count} ${role}${count !== 1 ? 's' : ''}`;
        });
      }

=======
>>>>>>> 69d41989
      // Add coaching context
      if (context.coaching?.recent_threads && context.coaching.recent_threads.length > 0) {
        contextInfo += `

**RECENT COACHING:**
- ${context.coaching.recent_threads.length} recent coaching conversations available`;
      }

      const enhancedTemplate = `${rolePrompt}

You have access to comprehensive business intelligence data for ${context.user.name}.

${contextInfo}

**USER QUERY:** ${query}

<<<<<<< HEAD
IMPORTANT GUIDELINES:
1. **Organizational Questions**: When asked about "who works at", "employees at", "staff at", or similar queries, use the ORGANIZATIONAL QUERY RESULTS section above to provide specific, accurate information about employees and their roles/assignments.

2. **Performance Data**: All performance data comes from the latest MTD (month-to-date) spreadsheet for each time period. When asked about monthly sales/performance, use the final MTD totals from the last upload of that month.

3. **People Recognition**: Always use full names and specific roles when referring to employees. Include their store and market assignments when relevant.

${context.organizational?.is_org_query ? 
`**SPECIAL INSTRUCTION**: This appears to be an organizational query. Focus your response on the employee information found in the ORGANIZATIONAL QUERY RESULTS section. Provide clear, specific details about who works where and in what role.` :
`Provide detailed, data-driven insights based on all available information. Reference specific metrics, compare to goals, and provide actionable recommendations.`}`;
=======
IMPORTANT: All performance data comes from the latest MTD (month-to-date) spreadsheet for each time period. When asked about monthly sales/performance, use the final MTD totals from the last upload of that month. For example:
- "July 2025 sales" = final MTD totals from last July upload  
- "August 2025 sales" = current MTD totals from last August upload

Provide detailed, data-driven insights based on all available information. Reference specific metrics, compare to goals, and provide actionable recommendations.`;
>>>>>>> 69d41989

      return enhancedTemplate;

    } catch (error) {
      console.error('❌ Error generating enhanced prompt:', error);
      // Fall back to basic prompt
      return this.generatePerformancePrompt(query, context);
    }
  }

  generatePerformancePrompt(query, context) {
    const template = PROMPT_TEMPLATES.chat.template;
    const rolePrompt = DATA_FORMATTERS.getRolePrompt(context.user.role);
    const performanceData = DATA_FORMATTERS.formatPerformanceData(context.performance?.latest || context.performance || {});
    const goalsSection = DATA_FORMATTERS.formatGoals(context.goals);

    return template
      .replace('{rolePrompt}', rolePrompt)
      .replace('{userName}', context.user.name || 'Unknown')
      .replace('{userRole}', context.user.role || 'advisor')
      .replace('{userMarket}', context.user.market || 'Unknown Market')
      .replace('{userStore}', context.user.store || 'Unknown Store')
      .replace('{timeframe}', context.performance?.timeframe || context.timeframe || 'No data period specified')
      .replace('{performanceData}', performanceData)
      .replace('{goalsSection}', goalsSection)
      .replace('{userQuery}', query);
  }

  generateInsightPrompt(context, type = 'general') {
    const template = PROMPT_TEMPLATES.insights[type] || PROMPT_TEMPLATES.insights.general;
    const rolePrompt = DATA_FORMATTERS.getRolePrompt(context.user.role);
    const performanceData = DATA_FORMATTERS.formatPerformanceData(context.performance);
    const goalsSection = DATA_FORMATTERS.formatGoals(context.goals);

    return template
      .replace('{rolePrompt}', rolePrompt)
      .replace('{userName}', context.user.name || 'Unknown')
      .replace('{userRole}', context.user.role || 'advisor')
      .replace('{userMarket}', context.user.market || 'Unknown Market')
      .replace('{userStore}', context.user.store || 'Unknown Store')
      .replace('{timeframe}', context.timeframe || 'No data period specified')
      .replace('{performanceData}', performanceData)
      .replace('{goalsSection}', goalsSection);
  }
}

module.exports = OllamaService;<|MERGE_RESOLUTION|>--- conflicted
+++ resolved
@@ -334,10 +334,37 @@
 **PERFORMANCE DATA:**`;
 
       if (context.performance?.latest && Object.keys(context.performance.latest).length > 0) {
-        const perfData = DATA_FORMATTERS.formatPerformanceData(context.performance.latest);
-        contextInfo += `
+        if (context.performance.is_specific_person_query) {
+          contextInfo += `
+**SPECIFIC PERSON PERFORMANCE: ${context.performance.specific_person_name?.toUpperCase() || 'UNKNOWN'}**
+Store: ${context.performance.store_name || 'Unknown'}
+Period: ${context.performance.timeframe ? new Date(context.performance.timeframe).toLocaleDateString() : 'Unknown'}`;
+          
+          const latest = context.performance.latest;
+          contextInfo += `
+- Sales: $${latest.sales?.toLocaleString() || 'N/A'}
+- GP Sales: $${latest.gpSales?.toLocaleString() || 'N/A'} (${latest.gpPercent || 'N/A'}%)
+- Invoices: ${latest.invoices || 'N/A'}
+- Alignments: ${latest.alignments || 'N/A'}
+- Oil Changes: ${latest.oilChange || 'N/A'}
+- Retail Tires: ${latest.retailTires || 'N/A'}`;
+
+          if (context.performance.recent_data && context.performance.recent_data.length > 1) {
+            contextInfo += `
+
+**RECENT PERFORMANCE HISTORY:**`;
+            context.performance.recent_data.slice(1, 4).forEach((record, index) => {
+              const date = new Date(record.upload_date).toLocaleDateString();
+              contextInfo += `
+${date} (${record.store_name}): $${record.data.sales?.toLocaleString() || 'N/A'} sales, ${record.data.gpPercent || 'N/A'}% GP`;
+            });
+          }
+        } else {
+          const perfData = DATA_FORMATTERS.formatPerformanceData(context.performance.latest);
+          contextInfo += `
 ${perfData}
 - Data Period: ${context.performance.timeframe || 'Unknown'}`;
+        }
       } else {
         contextInfo += `
 - No recent performance data available`;
@@ -370,7 +397,8 @@
           });
         }
 
-        if (bi.market_performance && bi.market_performance.length > 0) {
+        // Only show market performance data if NOT a specific person query (to avoid confusion)
+        if (bi.market_performance && bi.market_performance.length > 0 && !context.performance?.is_specific_person_query) {
           contextInfo += `
 
 **MARKET PERFORMANCE DATA (Latest MTD Spreadsheet):**`;
@@ -447,7 +475,6 @@
         });
       }
 
-<<<<<<< HEAD
       // Add organizational context
       if (context.organizational?.is_org_query && context.organizational.query_specific_data) {
         contextInfo += `
@@ -508,8 +535,6 @@
         });
       }
 
-=======
->>>>>>> 69d41989
       // Add coaching context
       if (context.coaching?.recent_threads && context.coaching.recent_threads.length > 0) {
         contextInfo += `
@@ -526,24 +551,22 @@
 
 **USER QUERY:** ${query}
 
-<<<<<<< HEAD
 IMPORTANT GUIDELINES:
-1. **Organizational Questions**: When asked about "who works at", "employees at", "staff at", or similar queries, use the ORGANIZATIONAL QUERY RESULTS section above to provide specific, accurate information about employees and their roles/assignments.
-
-2. **Performance Data**: All performance data comes from the latest MTD (month-to-date) spreadsheet for each time period. When asked about monthly sales/performance, use the final MTD totals from the last upload of that month.
-
-3. **People Recognition**: Always use full names and specific roles when referring to employees. Include their store and market assignments when relevant.
-
-${context.organizational?.is_org_query ? 
+1. **Top Performer Queries**: When asked about "top advisors", "best performers", "highest", etc., use the TOP PERFORMERS section above to provide specific rankings with names, stores, and performance metrics.
+
+2. **Organizational Questions**: When asked about "who works at", "employees at", "staff at", or similar queries, use the ORGANIZATIONAL QUERY RESULTS section above to provide specific, accurate information about employees and their roles/assignments.
+
+3. **Performance Data**: All performance data comes from the latest MTD (month-to-date) spreadsheet for each time period. When asked about monthly sales/performance, use the final MTD totals from the last upload of that month.
+
+4. **People Recognition**: Always use full names and specific roles when referring to employees. Include their store and market assignments when relevant.
+
+${context.performance?.is_specific_person_query ? 
+`**SPECIAL INSTRUCTION FOR ADMIN**: This is a query about a specific person's performance. Provide a direct, objective summary of the performance data shown above. Focus on key metrics without unnecessary narrative. Use bullet points for clarity.` :
+context.benchmarking?.is_top_performer_query ? 
+`**SPECIAL INSTRUCTION**: This is a top performer query. Focus your response on the rankings and performance metrics found in the TOP PERFORMERS section. Provide specific names, stores, and performance numbers.` :
+context.organizational?.is_org_query ? 
 `**SPECIAL INSTRUCTION**: This appears to be an organizational query. Focus your response on the employee information found in the ORGANIZATIONAL QUERY RESULTS section. Provide clear, specific details about who works where and in what role.` :
 `Provide detailed, data-driven insights based on all available information. Reference specific metrics, compare to goals, and provide actionable recommendations.`}`;
-=======
-IMPORTANT: All performance data comes from the latest MTD (month-to-date) spreadsheet for each time period. When asked about monthly sales/performance, use the final MTD totals from the last upload of that month. For example:
-- "July 2025 sales" = final MTD totals from last July upload  
-- "August 2025 sales" = current MTD totals from last August upload
-
-Provide detailed, data-driven insights based on all available information. Reference specific metrics, compare to goals, and provide actionable recommendations.`;
->>>>>>> 69d41989
 
       return enhancedTemplate;
 
